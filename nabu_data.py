--- conflicted
+++ resolved
@@ -20,17 +20,6 @@
 # Each segment is no more than 1KB and has this structure
 #
 # pack
-<<<<<<< HEAD
-#         +----------------+
-#         | header 18 bytes|
-#         +----------------+
-#         | code =<1004    |
-#         | bytes          |
-#         +----------------+
-#         | CRC  2 bytes   |
-#         +----------------+
-#
-=======
 #         +-------------------+
 #         | header [18 bytes] |
 #         +-------------------+
@@ -40,7 +29,6 @@
 #         | CRC   [2 bytes]   |     1011 bytes total
 #         +-------------------+
 #         
->>>>>>> 5cdb2c04
 # The meaning of header bytes is as follows:
 #         bytes 0,1:     segment length (including 18 byte header, excluding the 2 CRC bytes, lsb first)
 #         bytes 2,3,4:   pak id (msb firs)
@@ -49,29 +37,20 @@
 #         bytes 7-10:    pak tier  (the same for all PAKs; in YUNN, tier= $08 $00 $00 $02)
 #         bytes 11,12:   mystery bytes (the same for all PAKs; in YUNN, these bytes are $80 $19)
 #         byte  13:      segment type
-<<<<<<< HEAD
-#         byte  14,15:   segment number (the same as byte 5)
-#         byte  16,17:   offset -- pointer to the beginning of the segment from the beginning of the pak
-#
-=======
 #         byte  14:      segment number (the same as byte 5)
 #         byte  15:      a zero
 #         byte  16,17:   offset -- pointer to the beginning of the segment from the beginning of the original unpaketized file
 #
 # 
->>>>>>> 5cdb2c04
 
 import datetime
 import hashlib
 import requests
 
-<<<<<<< HEAD
 from logger import logging
 
 from io import BytesIO
 
-=======
->>>>>>> 5cdb2c04
 from Crypto.Cipher import DES
 from Crypto.Util import Padding
 
@@ -144,10 +123,6 @@
         pakdata = cipher.decrypt(encryptedpak)
         pakdata = Padding.unpad(pakdata, 8)
         self.parse_pak(pakdata)
-<<<<<<< HEAD
-
-
-=======
         
     def pakify_nabu_file(self, nabufile):
         nabu = open(nabufile, "rb")
@@ -210,7 +185,6 @@
             remainingnabu = 0
         print("Built pak 000001 from : ", nabufile, "       ", segnum, "segments")
      
->>>>>>> 5cdb2c04
 class NabuSegment:
     def __init__(self):
         pak_pak_id = None
@@ -242,20 +216,6 @@
 
     def get_time_segment(self):
         now = datetime.datetime.now()
-<<<<<<< HEAD
-        time_bytes = bytearray([])
-        time_bytes[0:3] = [127, 255, 255]  # segment ID = 0x7fffff
-        time_bytes[3:4] = [0]  # packet number = 0x00
-        time_bytes[4:5] = [1]  # owner = 0x01
-        time_bytes[5:9] = [127, 255, 255, 255]  # tier = 0x7fffffff
-        time_bytes[9:11] = [127, 128]  # mystery byte = 0x7f80
-        time_bytes[11:12] = [32]  # pack type = 0x20 (16 for 0x10)
-        time_bytes[12:14] = [0, 0]  # packet number zero
-        time_bytes[14:16] = [0, 0]  # offset zero
-        time_bytes[16:18] = [2, 2]  # , 84, 1, 1, 0, 40, 0]
-        time_bytes[18:19] = [(now.weekday()+2) % 7]
-        time_bytes[19:20] = [83]  # 1983
-=======
         time_bytes=bytearray([])
         time_bytes[0:3] = [127, 255, 255] # Pak ID = 0x7fffff
         time_bytes[3:4] = [0] # segment number = 0x00
@@ -268,7 +228,6 @@
         time_bytes[16:18] = [2, 2] # pair of deuces
         time_bytes[18:19] = [(now.weekday()+2)%7]
         time_bytes[19:20] = [85] # preoccupied with 1985
->>>>>>> 5cdb2c04
         time_bytes[20:21] = [now.month]
         time_bytes[21:22] = [now.day]
         time_bytes[22:23] = [now.hour]
