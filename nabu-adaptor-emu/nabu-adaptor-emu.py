#!/usr/bin/env python3
# 
# NABU Adaptor Emulator - Copyright Mike Debreceni - 2022
# 
# Usage:   python3 ./nabu-adaptor-emu.py [--baudrate BAUDRATE] TTYNAME
#
# Example:
#          python3 ./nabu-adaptor-emu.py --baudrate=111863 /dev/ttyUSB0
#
# 
# Ugly hack to make this work with directory of pak files from a cycle added by Sark
# There is a better way to do this, I'm sure of it. But this works (mostly)
# This works with a directory of pak files, in paks/
# menu is 000001.pak, other files all upercase hex names with .pak extension
<<<<<<< HEAD
=======

>>>>>>> 9ac48b0f

import argparse
import serial
import time
from nabu_pak import NabuSegment, NabuPack

# request type
# Others (from http://dunfield.classiccmp.org/nabu/nabutech.pdf,
# Segment Routines  Page 9 - 3
# 
# $80   Reset Segment Handler (Resets Adaptor to known state)
#       (also see Page 2 - 14)
# $81   Reset (?)
# $82   Get adaptor status
# $83   Set adaptor status
# $84   Download segment
# $85   Set channel code

# Others (from http://dunfield.classiccmp.org/nabu/nabutech.pdf,
# $87   SEG$CST ZBase Address - return control status block
# $88   Directory Search
# $8f   Unknown
# $96   Load XIOS Module
# $97   Unload XIOS Module
# $99   Resolve Global Reference


def send_ack():
    sendBytes(bytes([0x10, 0x06]))

# Pre-formed time packet, sends Jan 1 1984 at 00:00:00
# Todo - add proper time packet generation and CRC 

def send_time():
    sendBytes(bytes([0x7f, 0xff, 0xff, 0x00, 0x01, 0x7f, 0xff, 0xff, 0xff, 0x7f, 0x80, 0x20, 0x00, 0x00, 0x00, 0x00, 0x02, 0x02, 0x02, 0x54, 0x01, 0x01, 0x00, 0x00, 0x00, 0xc6, 0x3a]))

# TODO:  We can probably get rid of handle_0xf0_request, handle_0x0f_request and handle_0x03_request
# TODO:  as these bytes may have been from RS-422 buffer overruns / other errors

def handle_0xf0_request(data):  
    sendBytes(bytes([0xe4]))

def handle_0x0f_request(data):
    sendBytes(bytes([0xe4]))

def handle_0x03_request(data):
    sendBytes(bytes([0xe4]))

def handle_reset_segment_handler(data):
    sendBytes(bytes([0x10, 0x06, 0xe4]))

def handle_reset(data):
    send_ack()

def handle_get_status(data):
    global channelCode
    send_ack()

    response = recvBytes()
    if channelCode is None:
        print("* Channel Code is not set yet.")
        # Ask NPC to set channel code
        sendBytes(bytes([0x9f, 0x10, 0xe1]))
    else:
        print("* Channel code is set to " + channelCode)
        # Report that channel code is already set
        sendBytes(bytes([0x1f, 0x10, 0xe1]))

def handle_set_status(data):
    sendBytes(bytes([0x10, 0x06, 0xe4]))

def handle_download_segment(data):
    # ; segment load request
    # [11]        NPC       $84
    #              NA        $10 06
    send_ack()
    packetNumber=recvBytesExactLen(1)[0]
    segmentNumber=bytes(reversed(recvBytesExactLen(3)))
    segmentId=str(segmentNumber.hex())
    print("* Requested Segment ID: " + segmentId)
    print("* Requested PacketNumber: " + str(packetNumber))
    if segmentId != "7fffff" and segmentId != loadedpak:
        loadpak(segmentId)
        sendBytes(bytes([0x91]))
    else:
        if segmentId == "7fffff":
            print("Time packet requested")
            sendBytes(bytes([0xe4, 0x91]))
            segmentId == ""
        else:
            sendBytes(bytes([0xe4, 0x91]))

            response = recvBytes(2)
            print("* Response from NPC: " + response.hex(" "))
            print("segmentId", segmentId)
            print("packetnumber", packetNumber)
            print("segments", segments)

    # Get Segment from internal segment store
            if segmentId in segments:
                segment = segments[segmentId]
            else:
                return None

        # Get requested pack from that segment
            pack_data = segment.get_pack(packetNumber)

    # Dump information about pack.  'pack' is otherwise unused
            pack = NabuPack()
            pack.ingest_bytes(pack_data)
            print("* Pack to send: " + pack_data.hex(' ')) 
            print("* pack_segment_id: "+ pack.pack_segment_id.hex())
            print("* pack_packnum: " + pack.pack_packnum.hex())
            print("* segment_owner: " + pack.segment_owner.hex())
            print("* segment_tier: " + pack.segment_tier.hex())
            print("* segment_mystery_bytes: " + pack.segment_mystery_bytes.hex())
            print("* pack type: " + pack.pack_type.hex())
            print("* pack_number: " + pack.pack_number.hex())
            print("* pack_offset: " + pack.pack_offset.hex())
            print("* pack_crc: " + pack.pack_crc.hex())
            print("* pack length: {}".format(len(pack_data)))

    # escape pack data (0x10 bytes should be escaped maybe?)
            escaped_pack_data = escapeUploadBytes(pack_data)
            sendBytes(escaped_pack_data)
            sendBytes(bytes([0x10, 0xe1]))

def handle_set_channel_code(data):
    global channelCode
    send_ack()
    data = recvBytesExactLen(2)
    while len(data) < 2:
        remaining = 2 - len(data)
        print("Waiting for channel code")
        print(data.hex(' '))
        data = data + recvBytes(remaining)

    print("* Received Channel code bytes: " + data.hex())
    channelCode = bytes(reversed(data)).hex()
    print("* Channel code: " + channelCode)
    sendBytes(bytes([0xe4]))

def handle_0x8f_req(data):
    print("* 0x8f request")
    data = recvBytes()
    sendBytes(bytes([0xe4]))

def handle_unimplemented_req(data):
    print("* ??? Unimplemented request")
    print("* " + data.hex(' '))

def escapeUploadBytes(data):
    escapedBytes = bytearray()

    for idx in range(len(data)):
        byte=data[idx]
        if(byte == 0x10):
            escapedBytes.append(byte)
            escapedBytes.append(byte)
        else:
            escapedBytes.append(byte)

    return escapedBytes

def sendBytes(data):
    chunk_size=6
    index=0
    delay_secs=0
    end=len(data)

    while index + chunk_size < end:
        ser.write(data[index:index+chunk_size])
#        print("NA-->NPC:  " + data[index:index+chunk_size].hex(' '))
        index += chunk_size
        time.sleep(delay_secs)

    if index != end:
#        print("NA-->NPC:  " + data[index:end].hex(' '))
        ser.write(data[index:end])

def recvBytesExactLen(length=None):
    if(length is None):
        return None
    data = recvBytes(length)
    while len(data) < length:
        remaining = length - len(data)
#        print("Waiting for {} more bytes".format(length - len(data)))
        print(data.hex(' '))
        time.sleep(0.01)
        data = data + recvBytes(remaining)
    return data

def recvBytes(length = None):
    if(length is None):
        data = ser.read(MAX_READ)
    else:
        data = ser.read(length)
    if(len(data) > 0):
        print("NPC-->NA:   " + data.hex(' '))
    return data

# Loads pak from file, assumes file names are all upper case with a lower case .pak extension
# Assumes all pak files are in a directory called paks/
# 000001.pak from cycle 2 needs to have the last 16 bytes of 1A's stripped off
# 000001.pak from cycle 1 is horribly corrupt and dosen't work

def loadpak(filename):
    file = filename.upper()
    global segments 
    segments = {}
    print("* Loading NABU Segments into memory")
    global segment1
    segment1 = NabuSegment()
    segment1.ingest_from_file( "paks/"+ file + ".pak")
    segments[filename] = segment1
    global loadedpak
    loadedpak = filename

######  Begin main code here

MAX_READ=65535
DEFAULT_BAUDRATE=111863
# channelCode = None
channelCode = '0000'

<<<<<<< HEAD
parser = argparse.ArgumentParser()
# Positional argument for ttyname - required
parser.add_argument("ttyname",
        help="Set serial device (e.g. /dev/ttyUSB0)")
# Optional argument for baudrate
parser.add_argument("-b", "--baudrate",
        type=int,
        help="Set serial baud rate (default: {} BPS)".format(DEFAULT_BAUDRATE),
        default=DEFAULT_BAUDRATE)
args = parser.parse_args()

if args.ttyname is None:
    parser.print_help()
    exit(1)

# Some hard-coded things here (timeout, stopbits)
ser = serial.Serial(port=args.ttyname, baudrate=args.baudrate, timeout=0.5, stopbits=serial.STOPBITS_TWO)

segments = {}

print("* Loading NABU Segments into memory")
loadpak("000001")

# Crude implementation - we could probably scan a directory for files here.
# TODO: The PAK file is pre-split into individual packets, each with headers and checksums. 
# TODO: We should change this to handle .nabu files instead, which have not yet been split into packets with headers and checksums
# 
=======
loadpak("000001")

# Some hard-coded things here. 
# TODO: Make port configurable via command line
ser = serial.Serial(port='/dev/ttyUSB0', baudrate=111865, timeout=0.5, stopbits=serial.STOPBITS_TWO)
>>>>>>> 9ac48b0f

while True:
    data = recvBytes()
    if len(data) > 0:
        req_type = data[0]

        if req_type == 0x03:
            print("* 0x03 request")
            handle_0x03_request(data)
        elif req_type == 0x0f:
            print("* 0x0f request")
            handle_0x0f_request(data)
        elif req_type == 0xf0:
            print("* 0xf0 request")
            handle_0xf0_request(data)
        elif req_type == 0x80:
            print("* Reset segment handler")
            handle_reset_segment_handler(data)
        elif req_type == 0x81:
            print("* Reset")
            handle_reset(data)
        elif req_type == 0x82:
            print("* Get Status")
            handle_get_status(data)
        elif req_type == 0x83:
            print("* Set Status")
            handle_set_status(data)
        elif req_type == 0x84:
            print("* Download Segment Request")
            handle_download_segment(data)
        elif req_type == 0x85:
            print("* Set Channel Code")
            handle_set_channel_code(data)
            print("* Channel code is now " + channelCode)
        elif req_type == 0x8f:
            print("* Handle 0x8f")
            handle_0x8f_req(data)
        elif req_type == 0x10:
            print("got request type 10, sending time")
            send_time()
            sendBytes(bytes([0x10, 0xe1]))

        else:
            print("* Req type {} is Unimplemented :(".format(data[0]))
            handle_unimplemented_req(data)
<|MERGE_RESOLUTION|>--- conflicted
+++ resolved
@@ -12,10 +12,6 @@
 # There is a better way to do this, I'm sure of it. But this works (mostly)
 # This works with a directory of pak files, in paks/
 # menu is 000001.pak, other files all upercase hex names with .pak extension
-<<<<<<< HEAD
-=======
-
->>>>>>> 9ac48b0f
 
 import argparse
 import serial
@@ -241,7 +237,6 @@
 # channelCode = None
 channelCode = '0000'
 
-<<<<<<< HEAD
 parser = argparse.ArgumentParser()
 # Positional argument for ttyname - required
 parser.add_argument("ttyname",
@@ -269,13 +264,8 @@
 # TODO: The PAK file is pre-split into individual packets, each with headers and checksums. 
 # TODO: We should change this to handle .nabu files instead, which have not yet been split into packets with headers and checksums
 # 
-=======
 loadpak("000001")
 
-# Some hard-coded things here. 
-# TODO: Make port configurable via command line
-ser = serial.Serial(port='/dev/ttyUSB0', baudrate=111865, timeout=0.5, stopbits=serial.STOPBITS_TWO)
->>>>>>> 9ac48b0f
 
 while True:
     data = recvBytes()
